/*
 * Licensed to the Apache Software Foundation (ASF) under one or more
 * contributor license agreements.  See the NOTICE file distributed with
 * this work for additional information regarding copyright ownership.
 * The ASF licenses this file to You under the Apache License, Version 2.0
 * (the "License"); you may not use this file except in compliance with
 * the License.  You may obtain a copy of the License at
 *
 *   http://www.apache.org/licenses/LICENSE-2.0
 *
 * Unless required by applicable law or agreed to in writing, software
 * distributed under the License is distributed on an "AS IS" BASIS,
 * WITHOUT WARRANTIES OR CONDITIONS OF ANY KIND, either express or implied.
 * See the License for the specific language governing permissions and
 * limitations under the License.
 * 
 */

package org.apache.jmeter;

// N.B. this must only use standard Java packages
import java.io.File;
import java.io.FilenameFilter;
import java.io.IOException;
import java.lang.reflect.Method;
import java.net.MalformedURLException;
import java.net.URL;
import java.util.LinkedList;
import java.util.List;
import java.util.StringTokenizer;

/**
 * Main class for JMeter - sets up initial classpath.
 * 
 * @author Michael Stover
 */
public final class NewDriver {
	/** The class loader to use for loading JMeter classes. */
	private static DynamicClassLoader loader;

	/** The directory JMeter is installed in. */
	private static String jmDir;

	static {
		List jars = new LinkedList();
		String cp = System.getProperty("java.class.path");

		// Find JMeter home dir
		StringTokenizer tok = new StringTokenizer(cp, File.pathSeparator);
		if (tok.countTokens() == 1 
				|| (tok.countTokens()  == 2 
				    && System.getProperty("os.name").toLowerCase().startsWith("mac os x")
				   )
		   ) {
			File jar = new File(tok.nextToken());
			try {
				jmDir = jar.getCanonicalFile().getParentFile().getParent();
			} catch (IOException e) {
			}
		} else {// e.g. started from IDE with full classpath
			jmDir = System.getProperty("jmeter.home","");// Allow override
			if (jmDir.length() == 0) {
				File userDir = new File(System.getProperty("user.dir"));
				jmDir = userDir.getAbsoluteFile().getParent();
			}
		}

		/*
		 * Does the system support UNC paths? If so, may need to fix them up
		 * later
		 */
		boolean usesUNC = System.getProperty("os.name").startsWith("Windows");

		StringBuffer classpath = new StringBuffer();
		File[] libDirs = new File[] { new File(jmDir + File.separator + "lib"),
				new File(jmDir + File.separator + "lib" + File.separator + "ext"),
                new File(jmDir + File.separator + "lib" + File.separator + "junit")};
		for (int a = 0; a < libDirs.length; a++) {
			File[] libJars = libDirs[a].listFiles(new FilenameFilter() {
				public boolean accept(File dir, String name) {
					return name.endsWith(".jar");
				}
			});
			if (libJars == null) {
				new Throwable("Could not access " + libDirs[a]).printStackTrace();
				continue;
			}
			for (int i = 0; i < libJars.length; i++) {
				try {
					String s = libJars[i].getPath();

					// Fix path to allow the use of UNC URLs
					if (usesUNC) {
						if (s.startsWith("\\\\") && !s.startsWith("\\\\\\")) {
							s = "\\\\" + s;
						} else if (s.startsWith("//") && !s.startsWith("///")) {
							s = "//" + s;
						}
					} // usesUNC

					jars.add(new URL("file", "", s));
					classpath.append(System.getProperty("path.separator"));
					classpath.append(s);
				} catch (MalformedURLException e) {
					e.printStackTrace();
				}
			}
		}

		// ClassFinder needs this
		System.setProperty("java.class.path", System.getProperty("java.class.path") + classpath.toString());
		loader = new DynamicClassLoader((URL[]) jars.toArray(new URL[0]));
<<<<<<< HEAD

=======
>>>>>>> 802e3dce
	}

	/**
	 * Prevent instantiation.
	 */
	private NewDriver() {
	}

    public static void addURL(String url) {
        File furl = new File(url);
        try {
            loader.addURL(furl.toURL());
        } catch (MalformedURLException e) {
            e.printStackTrace();
        }
    }
    
<<<<<<< HEAD
=======
    public static void addURL(URL url) {
        loader.addURL(url);
    }
    
    public static void addPath(String path) throws MalformedURLException {
		URL url = new URL("file","",path);
        loader.addURL(url);
    	StringBuffer sb = new StringBuffer(System.getProperty("java.class.path"));
    	sb.append(System.getProperty("path.separator"));
    	sb.append(path);
		// ClassFinder needs this
		System.setProperty("java.class.path",sb.toString());
    }
    
>>>>>>> 802e3dce
	/**
	 * Get the directory where JMeter is installed. This is the absolute path
	 * name.
	 * 
	 * @return the directory where JMeter is installed.
	 */
	public static String getJMeterDir() {
		return jmDir;
	}

	/**
	 * The main program which actually runs JMeter.
	 * 
	 * @param args
	 *            the command line arguments
	 */
	public static void main(String[] args) {
		
		Thread.currentThread().setContextClassLoader(loader);
		if (System.getProperty("log4j.configuration") == null) {
			File conf = new File(jmDir, "bin" + File.separator + "log4j.conf");
			System.setProperty("log4j.configuration", "file:" + conf);
		}

        if (args != null && args.length > 0 && args[0].equals("report")) {
            try {
                Class JMeterReport = loader.loadClass("org.apache.jmeter.JMeterReport");
                Object instance = JMeterReport.newInstance();
                Method startup = JMeterReport.getMethod("start", new Class[] { (new String[0]).getClass() });
                startup.invoke(instance, new Object[] { args });

            } catch (Exception e) {
                e.printStackTrace();
<<<<<<< HEAD
=======
                System.out.println("JMeter home directory was detected as: "+jmDir);
>>>>>>> 802e3dce
            }
        } else {
            try {
                Class JMeter = loader.loadClass("org.apache.jmeter.JMeter");
                Object instance = JMeter.newInstance();
                Method startup = JMeter.getMethod("start", new Class[] { (new String[0]).getClass() });
                startup.invoke(instance, new Object[] { args });

            } catch (Exception e) {
                e.printStackTrace();
<<<<<<< HEAD
            }
=======
                System.out.println("JMeter home directory was detected as: "+jmDir);
           }
>>>>>>> 802e3dce
        }
	}
}<|MERGE_RESOLUTION|>--- conflicted
+++ resolved
@@ -110,10 +110,6 @@
 		// ClassFinder needs this
 		System.setProperty("java.class.path", System.getProperty("java.class.path") + classpath.toString());
 		loader = new DynamicClassLoader((URL[]) jars.toArray(new URL[0]));
-<<<<<<< HEAD
-
-=======
->>>>>>> 802e3dce
 	}
 
 	/**
@@ -131,8 +127,6 @@
         }
     }
     
-<<<<<<< HEAD
-=======
     public static void addURL(URL url) {
         loader.addURL(url);
     }
@@ -147,7 +141,6 @@
 		System.setProperty("java.class.path",sb.toString());
     }
     
->>>>>>> 802e3dce
 	/**
 	 * Get the directory where JMeter is installed. This is the absolute path
 	 * name.
@@ -165,7 +158,6 @@
 	 *            the command line arguments
 	 */
 	public static void main(String[] args) {
-		
 		Thread.currentThread().setContextClassLoader(loader);
 		if (System.getProperty("log4j.configuration") == null) {
 			File conf = new File(jmDir, "bin" + File.separator + "log4j.conf");
@@ -181,10 +173,7 @@
 
             } catch (Exception e) {
                 e.printStackTrace();
-<<<<<<< HEAD
-=======
                 System.out.println("JMeter home directory was detected as: "+jmDir);
->>>>>>> 802e3dce
             }
         } else {
             try {
@@ -195,12 +184,8 @@
 
             } catch (Exception e) {
                 e.printStackTrace();
-<<<<<<< HEAD
-            }
-=======
                 System.out.println("JMeter home directory was detected as: "+jmDir);
            }
->>>>>>> 802e3dce
         }
 	}
 }