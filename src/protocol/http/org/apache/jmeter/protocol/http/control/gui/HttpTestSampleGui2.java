--- conflicted
+++ resolved
@@ -39,20 +39,12 @@
 	}
 
 	public String getStaticLabel() {
-<<<<<<< HEAD
-		return super.getStaticLabel() + " HTTPClient";
-	}
-
-    public String getDocAnchor() {
-        return super.getStaticLabel().replace(' ', '_');
-=======
 		return JMeterUtils.getResString("web_testing2_title"); //$NON-NLS-1$
 	}
 
     // Documentation is shared with our parent
     public String getDocAnchor() {
         return super.getStaticLabel().replace(' ', '_'); // $NON-NLS-1$  // $NON-NLS-2$
->>>>>>> 802e3dce
     }
 
 }